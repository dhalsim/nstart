<script lang="ts">
	import { onMount } from 'svelte';
	import { goto } from '$app/navigation';
	import WizardAnalyticsClient from '$lib/wizard-analytics-client';
	import { page } from '$app/stores';
	import { t, currentLanguage } from '$lib/i18n';
	import {
		accent,
		followerSuggestions,
		callingAppName,
		callingAppType,
		callingAppCode,
		skipBunker,
		forceBunker,
		avoidNsec,
		avoidNcryptsec,
		readRelays,
		writeRelays,
		skipFollow
	} from '$lib/store';
	import { getContext } from 'svelte';
	import { theme } from '$lib/store';

	const isModal = getContext('isModal');

	const analytics = new WizardAnalyticsClient();

	onMount(async () => {
		const params = new URLSearchParams(window.location.search);

		// Set the accent color, if present, otherwise use the store default
		const accent = params.get('aa');
		if (accent) {
			$accent = accent;
		}
		document.documentElement.style.setProperty('--accent-color', '#' + $accent);

		// Set forced theme if specified
		const forcedTheme = params.get('am');
		if (forcedTheme === 'light' || forcedTheme === 'dark') {
			console.log('forcedTheme =>', forcedTheme);
			$theme = forcedTheme;
		}

		// Manage suggested profiles
		const followerSuggestions = params.get('s');
		$followerSuggestions = followerSuggestions ? followerSuggestions.split(',') : [];

		// Manage return back auto-login
		const callingAppName = params.get('an');
		$callingAppName = callingAppName;
		const callingAppType = params.get('at');
		$callingAppType = callingAppType;
		const callingAppCode = params.get('ac');
		$callingAppCode = callingAppCode;

		// If a param is missing, reset all
		if (!$callingAppName || !$callingAppType || !$callingAppCode) {
			$callingAppName = '';
			$callingAppType = '';
			$callingAppCode = '';
		}

		// Manage asb param to skip Bunker step
		const skipBunker = params.get('asb');
		if (skipBunker == 'yes') {
			$skipBunker = true;
		}

		// Manage afb param to skip Bunker step
		const forceBunker = params.get('afb');
		if (forceBunker == 'yes') {
			$forceBunker = true;
		}

		// Manage aan to avoid returning Nsec
		const avoidNsec = params.get('aan');
		if (avoidNsec == 'yes') {
			$avoidNsec = true;
		}

		// Manage aac to avoid returning Ncryptsec
		const avoidNcryptsec = params.get('aac');
		if (avoidNcryptsec == 'yes') {
			$avoidNcryptsec = true;
		}

		// Manage custom relays
		const readRelays = params.get('awr');
		$readRelays = readRelays ? readRelays.split(',') : [];
		const writeRelays = params.get('arr');
		$writeRelays = writeRelays ? writeRelays.split(',') : [];

		// Manage aaf to skip following
		const skipFollow = params.get('asf');
		if (skipFollow == 'yes') {
			$skipFollow = true;
		}

		let currentLang: string;
		currentLanguage.subscribe((value) => {
			currentLang = value;
		});

		await analytics.initSession({
			languageCode: currentLang!,
			appType: $callingAppType,
			appName: $callingAppName,
			accentColor: $accent,
			themeMode: $theme,
			forceBunker: $forceBunker,
			skipBunker: $skipBunker,
<<<<<<< HEAD
=======
			skipFollow: $skipFollow,
>>>>>>> ce845c52
			avoidNsec: $avoidNsec,
			avoidNcryptsec: $avoidNcryptsec,
			customReadRelays: $readRelays,
			customWriteRelays: $writeRelays
		});
	});
</script>

<svelte:head>
	<title>Create your Nostr account</title>
	<meta
		name="description"
		content="Create your Nostr account, back it up, and get a Nostr Connect bunker URL in few easy steps!"
	/>
	<meta property="og:title" content="Create your Nostr account" />
	<meta
		property="og:description"
		content="Create your Nostr account, back it up, and get a Nostr Connect bunker URL in few easy steps!"
	/>
	<meta property="og:image" content="{$page.url.origin}/images/relay.png" />
</svelte:head>

<div class="dark:bg-neutral-800">
	<div
		class="gradient max-h-max bg-white"
		style="background: linear-gradient(to top right, rgba(220, 220, 220, 0.4), rgba(255, 255, 255, 0.9)), url('/bg/noisy.png');"
	>
		<div>
			<div class="flex min-h-screen items-center justify-center">
				<div class="mx-auto py-8 sm:pt-0">
					<!-- content-->
					<div class="px-8 sm:flex sm:flex-row-reverse sm:items-center sm:p-0">
						<div
							class="flex animate-fade2down justify-center sm:relative sm:h-screen sm:basis-[45vw] sm:overflow-hidden"
						>
							{#if !isModal}
								<img
									src={`/images/${$theme === 'dark' ? 'dark-relay' : 'relay'}.png`}
									class="z-0 mb-8 w-60 sm:absolute sm:-right-[20px] sm:top-[15%] sm:w-full sm:object-left"
									alt="Nostr Client"
								/>
							{/if}
						</div>

						<div class="z-20 basis-[55%] sm:py-10 sm:pl-[16vw]">
							<!-- Welcome title -->
							<div
								class="mb-8 animate-fade2 border-l-[0.9rem] border-accent pl-4 opacity-0 sm:-ml-8"
								style="animation-delay: 0.2s;"
							>
								<h1 class="font-bold">
									{#if $currentLanguage === 'ja'}
										<div
											class="break-words text-[3.5rem] leading-[1em] sm:h-auto sm:text-[6rem]"
											id="tw"
										>
											<span class="text-accent">{t('home.title1')}</span>
											<span class="text-neutral-500 dark:text-neutral-400">{t('home.title2')}</span>
										</div>
										<div
											class="text-[3rem] leading-[1em] text-black dark:text-white sm:text-[5rem]"
										>
											{t('home.title3')}
										</div>
									{:else}
										<div
											class="text-[3rem] leading-[1em] text-black dark:text-white sm:text-[5rem]"
										>
											{t('home.title1')}
										</div>
										<div
											class="break-words text-[3.5rem] leading-[1em] sm:h-auto sm:text-[6rem]"
											id="tw"
										>
											<span class="text-neutral-500 dark:text-neutral-400">{t('home.title2')}</span>
											<span class="text-accent">{t('home.title3')}</span>
										</div>
									{/if}
								</h1>
							</div>

							<!-- Intro text -->
							<div
								class="animate-fade1 text-[1.3rem] leading-7 text-neutral-700 opacity-0 dark:text-neutral-100"
								style="animation-delay: 0.5s;"
							>
								<p class="">
									{t('home.text1')}
								</p>
								<p class="mt-6">
									{t('home.text2')}
								</p>
								<p class="mt-6">
									{#if $callingAppName}
										{@html t('home.text3a', $callingAppName)}
									{:else}
										{t('home.text3b')}
									{/if}
								</p>
							</div>

							<!-- Start button -->
							<div
								class="my-8 flex animate-fade1 justify-center opacity-0 sm:-mr-20 sm:justify-end"
								style="animation-delay: 0.7s;"
							>
								<button
									class="inline-flex items-center rounded bg-accent px-10 py-4 text-[1.8rem] text-white"
									on:click={() => goto('/en/yourself')}
								>
									Let's Start <img
										src="/icons/arrow-right.svg"
										alt="Icon"
										class="ml-4 mr-2 h-7 w-7"
									/>
								</button>
							</div>

							{#if !isModal}
								<!-- Footer -->
								<div
									class="animate-fade1 leading-6 text-neutral-500 opacity-0 dark:text-neutral-300"
									style="animation-delay: 1s;"
								>
									{t('home.footer1')}<br class="hidden sm:inline-block" />
									<a href="https://njump.me" class="underline">{t('home.footer2')}</a>
								</div>
							{/if}
						</div>
					</div>
					<div
						class="mt-10 animate-fade1 text-center text-sm text-neutral-400 opacity-0 dark:text-neutral-500 sm:mt-4"
						style="animation-delay: 1.2s;"
					>
						{@html t(
							'home.footer3',
							'href="https://github.com/dtonon/nstart" target="_blank" class="underline"'
						)}
					</div>
					<!-- /content -->
				</div>
			</div>
		</div>
	</div>
</div><|MERGE_RESOLUTION|>--- conflicted
+++ resolved
@@ -110,10 +110,7 @@
 			themeMode: $theme,
 			forceBunker: $forceBunker,
 			skipBunker: $skipBunker,
-<<<<<<< HEAD
-=======
 			skipFollow: $skipFollow,
->>>>>>> ce845c52
 			avoidNsec: $avoidNsec,
 			avoidNcryptsec: $avoidNcryptsec,
 			customReadRelays: $readRelays,
