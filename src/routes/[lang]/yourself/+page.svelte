<script lang="ts">
	import { onMount } from 'svelte';
	import WizardAnalyticsClient from '$lib/wizard-analytics-client';
	import { t, currentLanguage } from '$lib/i18n';
	import { finalizeEvent, type EventTemplate } from '@nostr/tools/pure';
	import { calculateFileHash } from '@nostr/tools/nip96';
	import { utf8Encoder } from '@nostr/tools/utils';
	import { base64 } from '@scure/base';

	import { goto } from '$app/navigation';
	import { sessionId, accent, sk, pk, name, picture, about, website } from '$lib/store';
	import { isMobile } from '$lib/mobile';
	import TwoColumnLayout from '$lib/TwoColumnLayout.svelte';
	import LoadingBar from '$lib/LoadingBar.svelte';
	import ContinueButton from '$lib/ContinueButton.svelte';
	import { mineEmail, publishRelayList, publishProfile } from '$lib/actions';
	import { isWasmSupported } from '$lib/wasm';

	let picturePreview: string | null = null;
	let activationProgress = 0;

	const analytics = new WizardAnalyticsClient();

	onMount(async () => {
		if ($sessionId.length === 0) {
			goto(`/${$currentLanguage}/`);
			return;
		}

		document.documentElement.style.setProperty('--accent-color', '#' + $accent);
		if ($sk.length === 0 && isWasmSupported()) {
			mineEmail($sk, $pk);
		}

<<<<<<< HEAD
		await analytics.startStep('youserlf');
=======
		await analytics.startStep('yourself');
>>>>>>> ce845c52
	});

	function triggerFileInput() {
		document.getElementById('image')?.click();
	}

	function previewImage(event: Event & { currentTarget: HTMLInputElement }) {
		const file = event.currentTarget.files?.[0];
		if (file) {
			const reader = new FileReader();
			reader.onload = () => {
				picturePreview = reader.result as string;
			};
			reader.readAsDataURL(file);
		}
	}

	async function blossomAuth(file: File) {
		// Calculate the hash of the image
		let imageHash = await calculateFileHash(file);

		// Create the event and sign it
		let eventTemplate: EventTemplate = {
			kind: 24242,
			created_at: Math.floor(Date.now() / 1000),
			tags: [
				['t', 'upload'],
				['x', imageHash],
				['expiration', String(Math.floor(Date.now() / 1000) + 86400)]
			],
			content: 'Upload profile pic'
		};
		let signedEvent = finalizeEvent(eventTemplate, $sk);

		// Return a base64 of the json event
		return base64.encode(utf8Encoder.encode(JSON.stringify(signedEvent)));
	}

	async function uploadImage(file: File) {
		let auth = await blossomAuth(file);
		const arrayBuffer = await file.arrayBuffer();

		const response = await fetch('https://cdn.nostrcheck.me/upload', {
			method: 'PUT',
			headers: {
				Authorization: `Nostr ${auth}`
			},
			body: arrayBuffer
		});

		if (response.ok) {
			const data = await response.json();
			activationProgress = 100;
			return data;
		} else {
			console.error('Upload failed:', response.statusText);
			alert(t('yourself.alert_failedupload'));
		}
	}

	async function navigateContinue() {
		if (!$name) {
			alert(t('yourself.alert_validation'));
			return;
		}

		const file = (document.getElementById('image') as HTMLInputElement).files?.[0];

		if (file) {
			let intv = setInterval(() => {
				if (activationProgress < 95) activationProgress = activationProgress + 10;
			}, 500);

			try {
				let data = await uploadImage(file); // Wait for the upload to complete
				$picture = data.url;
			} catch (error) {
				console.error('Error during upload:', error);
			}
			clearInterval(intv);
		}

		publishProfile($sk, {
			name: $name,
			about: $about,
			picture: $picture,
			website:
				$website.trim() === '' ? '' : $website.startsWith('http') ? $website : `https://${$website}`
		});
		publishRelayList($sk, $pk);

		await analytics.completeStep({
			picture: $picture != '',
			about: $about != '',
			website: $website != ''
		});

		goto(`/${$currentLanguage}/download`);
	}
</script>

<TwoColumnLayout>
	<div slot="intro">
		<div class="w-full sm:mr-10 sm:max-w-[350px]">
			<div class="mb-8 border-l-[0.9rem] border-accent pl-4 sm:-ml-8">
				<h1 class="font-bold">
					<div
						class="text-[3rem] leading-[1em] text-neutral-500 dark:text-neutral-400 sm:text-[3rem]"
					>
						{t('yourself.title1')}
					</div>
					<div
						class="break-words text-[3.5rem] leading-[1em] text-black dark:text-white sm:h-auto sm:text-[3.5rem]"
						id="tw"
					>
						{t('yourself.title2')}
					</div>
				</h1>
			</div>

			<div class="leading-5 text-neutral-700 dark:text-neutral-300 sm:w-[90%]">
				<p class="">{t('yourself.side1')}</p>
				<p class="mt-6">
					{t('yourself.side2')}
				</p>

				<p class="mt-6">
					{@html t('yourself.side3')}
				</p>

				<p class="mt-6">
					{t('yourself.side4')}
				</p>
			</div>
		</div>
	</div>

	<div slot="interactive">
		<div class="mb-6 flex items-end justify-end">
			<button on:click={triggerFileInput} class="text-xl text-neutral-400 dark:text-neutral-500"
				>{t('yourself.label_image')}</button
			>
			<div
				class="-mr-8 ml-2 mt-2 h-1 w-20 border-t-2 border-neutral-300 dark:border-neutral-600"
			></div>
			<button
				on:click={triggerFileInput}
				class="input-hover-enabled h-24 w-24 rounded-full border-2 border-neutral-300 bg-neutral-100 dark:border-neutral-600 dark:bg-neutral-800"
			>
				<!-- svelte-ignore a11y-img-redundant-alt -->
				{#if picturePreview || $picture}
					<img
						src={picturePreview || $picture}
						alt="Profile Picture"
						class="h-full w-full rounded-full object-cover"
					/>
				{:else}
					<img
						src="/icons/pfp.svg"
						alt="Default Profile Picture"
						class="h-full w-full rounded-full object-cover"
					/>
				{/if}
			</button>
		</div>
		<div>
			<!-- File input for image upload -->
			<input type="file" id="image" accept="image/*" on:change={previewImage} class="hidden" />
			<!-- svelte-ignore a11y-autofocus -->
			<div class="mb-1 flex items-end justify-between">
				{#if $name != ''}<label
						for="name"
						class="ml-4 text-xs uppercase text-neutral-700 dark:text-neutral-300"
						>{t('yourself.label_nickname')}</label
					>{:else}<div></div>{/if}
				<div class="mr-4 text-right text-xs uppercase text-neutral-500 dark:text-neutral-400">
					{t('yourself.label_required')}
				</div>
			</div>
			<!-- svelte-ignore a11y-autofocus -->
			<input
				id="name"
				type="text"
				placeholder={t('yourself.label_nickname')}
				bind:value={$name}
				autofocus={!isMobile}
				class="input-hover-enabled mb-4 w-full rounded border-2 border-neutral-300 bg-white px-4 py-2 text-xl text-black focus:border-neutral-700 focus:outline-none dark:border-neutral-600 dark:bg-neutral-800 dark:text-white dark:focus:border-neutral-400"
			/>
			<div class="mb-1 flex items-end justify-between">
				{#if $about != ''}<label
						for="about"
						class="ml-4 text-xs uppercase text-neutral-700 dark:text-neutral-300"
						>{t('yourself.label_about')}</label
					>{:else}<div></div>{/if}
				<div class="mr-4 text-right text-xs uppercase text-neutral-400 dark:text-neutral-600">
					{t('yourself.label_optional')}
				</div>
			</div>
			<textarea
				id="about"
				placeholder={t('yourself.label_about')}
				bind:value={$about}
				class="input-hover-enabled mb-4 w-full rounded border-2 border-neutral-300 bg-white px-4 py-2 text-xl text-black focus:border-neutral-700 focus:outline-none dark:border-neutral-600 dark:bg-neutral-800 dark:text-white dark:focus:border-neutral-400"
			></textarea>
			<div class="mb-1 flex items-end justify-between">
				{#if $website != ''}<label
						for="about"
						class="ml-4 text-xs uppercase text-neutral-700 dark:text-neutral-300"
						>{t('yourself.label_website')}</label
					>{:else}<div></div>{/if}
				<div class="mr-4 text-right text-xs uppercase text-neutral-400 dark:text-neutral-600">
					{t('yourself.label_optional')}
				</div>
			</div>
			<input
				type="text"
				placeholder={t('yourself.label_website')}
				bind:value={$website}
				class="input-hover-enabled w-full rounded border-2 border-neutral-300 bg-white px-4 py-2 text-xl text-black focus:border-neutral-700 focus:outline-none dark:border-neutral-600 dark:bg-neutral-800 dark:text-white dark:focus:border-neutral-400"
			/>
			{#if activationProgress > 0}
				<div class="mt-6">
					<LoadingBar progress={activationProgress} />
				</div>
			{/if}
		</div>
		<div class="mt-16 flex justify-center sm:justify-end">
			<ContinueButton
				onClick={navigateContinue}
				disabled={activationProgress > 0 || !$name}
				text={activationProgress > 0 ? t('yourself.button_uploading') : t('shared.button_continue')}
			/>
		</div>
	</div>
</TwoColumnLayout><|MERGE_RESOLUTION|>--- conflicted
+++ resolved
@@ -32,11 +32,7 @@
 			mineEmail($sk, $pk);
 		}
 
-<<<<<<< HEAD
-		await analytics.startStep('youserlf');
-=======
 		await analytics.startStep('yourself');
->>>>>>> ce845c52
 	});
 
 	function triggerFileInput() {
